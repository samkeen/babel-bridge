[package]
name = "babel-bridge"
<<<<<<< HEAD
version = "0.3.0"
=======
version = "0.2.1"
>>>>>>> 21cc892d
edition = "2021"
authors = ["Sam Keen <sam.sjk@gmail.com>"]
description = "SDK for interacting with various Large Language Model (LLM) APIs"
license = "MIT"
repository = "https://github.com/samkeen/babel-bridge"

# See more keys and their definitions at https://doc.rust-lang.org/cargo/reference/manifest.html

[dependencies]
reqwest = { version = "0.12.3", features = ["json"] }
serde = { version = "1.0.197", features = ["derive"] }
thiserror = "1.0.58"
serde_json = "1.0.115"
log = "0.4.21"

[dev-dependencies]
dotenv = "0.15.0"
tokio = { version = "1.37.0", features = ["rt", "macros"] }
pretty_assertions = "1.4.0"<|MERGE_RESOLUTION|>--- conflicted
+++ resolved
@@ -1,10 +1,6 @@
 [package]
 name = "babel-bridge"
-<<<<<<< HEAD
-version = "0.3.0"
-=======
 version = "0.2.1"
->>>>>>> 21cc892d
 edition = "2021"
 authors = ["Sam Keen <sam.sjk@gmail.com>"]
 description = "SDK for interacting with various Large Language Model (LLM) APIs"
